import torch
from torch.autograd import Variable
from torch import nn
from torch.nn import functional as F
from .common_layers import init_attn, Prenet, Linear


class ConvBNBlock(nn.Module):
    r"""Convolutions with Batch Normalization and non-linear activation.

    Args:
        in_channels (int): number of input channels.
        out_channels (int): number of output channels.
        kernel_size (int): convolution kernel size.
        activation (str): 'relu', 'tanh', None (linear).

    Shapes:
        - input: (B, C_in, T)
        - output: (B, C_out, T)
    """
    def __init__(self, in_channels, out_channels, kernel_size, activation=None):
        super(ConvBNBlock, self).__init__()
        assert (kernel_size - 1) % 2 == 0
        padding = (kernel_size - 1) // 2
        self.convolution1d = nn.Conv1d(in_channels,
                                       out_channels,
                                       kernel_size,
                                       padding=padding)
        self.batch_normalization = nn.BatchNorm1d(out_channels, momentum=0.1, eps=1e-5)
        self.dropout = nn.Dropout(p=0.5)
        if activation == 'relu':
            self.activation = nn.ReLU()
        elif activation == 'tanh':
            self.activation = nn.Tanh()
        else:
            self.activation = nn.Identity()

    def forward(self, x):
        o = self.convolution1d(x)
        o = self.batch_normalization(o)
        o = self.activation(o)
        o = self.dropout(o)
        return o


class Postnet(nn.Module):
    r"""Tacotron2 Postnet

    Args:
        in_out_channels (int): number of output channels.

    Shapes:
        - input: (B, C_in, T)
        - output: (B, C_in, T)
    """
    def __init__(self, in_out_channels, num_convs=5):
        super(Postnet, self).__init__()
        self.convolutions = nn.ModuleList()
        self.convolutions.append(
            ConvBNBlock(in_out_channels, 512, kernel_size=5, activation='tanh'))
        for _ in range(1, num_convs - 1):
            self.convolutions.append(
                ConvBNBlock(512, 512, kernel_size=5, activation='tanh'))
        self.convolutions.append(
            ConvBNBlock(512, in_out_channels, kernel_size=5, activation=None))

    def forward(self, x):
        o = x
        for layer in self.convolutions:
            o = layer(o)
        return o


class Encoder(nn.Module):
    r"""Tacotron2 Encoder

    Args:
        in_out_channels (int): number of input and output channels.

    Shapes:
        - input: (B, C_in, T)
        - output: (B, C_in, T)
    """
    def __init__(self, in_out_channels=512):
        super(Encoder, self).__init__()
        self.convolutions = nn.ModuleList()
        for _ in range(3):
            self.convolutions.append(
                ConvBNBlock(in_out_channels, in_out_channels, 5, 'relu'))
        self.lstm = nn.LSTM(in_out_channels,
                            int(in_out_channels / 2),
                            num_layers=1,
                            batch_first=True,
                            bias=True,
                            bidirectional=True)
        self.rnn_state = None

    def forward(self, x, input_lengths):
        o = x
        for layer in self.convolutions:
            o = layer(o)
        o = o.transpose(1, 2)
        o = nn.utils.rnn.pack_padded_sequence(o,
                                              input_lengths,
                                              batch_first=True)
        self.lstm.flatten_parameters()
        o, _ = self.lstm(o)
        o, _ = nn.utils.rnn.pad_packed_sequence(o, batch_first=True)
        return o

    def inference(self, x):
        o = x
        for layer in self.convolutions:
            o = layer(o)
        o = o.transpose(1, 2)
        # self.lstm.flatten_parameters()
        o, _ = self.lstm(o)
        return o


# adapted from https://github.com/NVIDIA/tacotron2/
class Decoder(nn.Module):
    """Tacotron2 decoder. We don't use Zoneout but Dropout between RNN layers.

    Args:
        in_channels (int): number of input channels.
        frame_channels (int): number of feature frame channels.
        r (int): number of outputs per time step (reduction rate).
        memory_size (int): size of the past window. if <= 0 memory_size = r
        attn_type (string): type of attention used in decoder.
        attn_win (bool): if true, define an attention window centered to maximum
            attention response. It provides more robust attention alignment especially
            at interence time.
        attn_norm (string): attention normalization function. 'sigmoid' or 'softmax'.
        prenet_type (string): 'original' or 'bn'.
        prenet_dropout (float): prenet dropout rate.
        forward_attn (bool): if true, use forward attention method. https://arxiv.org/abs/1807.06736
        trans_agent (bool): if true, use transition agent. https://arxiv.org/abs/1807.06736
        forward_attn_mask (bool): if true, mask attention values smaller than a threshold.
        location_attn (bool): if true, use location sensitive attention.
        attn_K (int): number of attention heads for GravesAttention.
        separate_stopnet (bool): if true, detach stopnet input to prevent gradient flow.
        speaker_embedding_dim (int): size of speaker embedding vector, for multi-speaker training.
    """
    # Pylint gets confused by PyTorch conventions here
    #pylint: disable=attribute-defined-outside-init
    def __init__(self, in_channels, frame_channels, r, attn_type, attn_win, attn_norm,
                 prenet_type, prenet_dropout, forward_attn, trans_agent,
                 forward_attn_mask, location_attn, attn_K, separate_stopnet):
        super(Decoder, self).__init__()
        self.frame_channels = frame_channels
        self.r_init = r
        self.r = r
        self.encoder_embedding_dim = in_channels
        self.separate_stopnet = separate_stopnet
        self.max_decoder_steps = 1000
        self.stop_threshold = 0.5

        # model dimensions
        self.query_dim = 1024
        self.decoder_rnn_dim = 1024
        self.prenet_dim = 256
        self.attn_dim = 128
        self.p_attention_dropout = 0.1
        self.p_decoder_dropout = 0.1

        # memory -> |Prenet| -> processed_memory
        prenet_dim = self.frame_channels
        self.prenet = Prenet(prenet_dim,
                             prenet_type,
                             prenet_dropout,
                             out_features=[self.prenet_dim, self.prenet_dim],
                             bias=False)

        self.attention_rnn = nn.LSTMCell(self.prenet_dim + in_channels,
                                         self.query_dim,
                                         bias=True)

        self.attention = init_attn(attn_type=attn_type,
                                   query_dim=self.query_dim,
                                   embedding_dim=in_channels,
                                   attention_dim=128,
                                   location_attention=location_attn,
                                   attention_location_n_filters=32,
                                   attention_location_kernel_size=31,
                                   windowing=attn_win,
                                   norm=attn_norm,
                                   forward_attn=forward_attn,
                                   trans_agent=trans_agent,
                                   forward_attn_mask=forward_attn_mask,
                                   attn_K=attn_K)

        self.decoder_rnn = nn.LSTMCell(self.query_dim + in_channels,
                                       self.decoder_rnn_dim,
                                       bias=True)

        self.linear_projection = Linear(self.decoder_rnn_dim + in_channels,
                                        self.frame_channels * self.r_init)

        self.stopnet = nn.Sequential(
            nn.Dropout(0.1),
            Linear(self.decoder_rnn_dim + self.frame_channels * self.r_init,
                   1,
                   bias=True,
                   init_gain='sigmoid'))
        self.memory_truncated = None

    def set_r(self, new_r):
        self.r = new_r

    def get_go_frame(self, inputs):
        B = inputs.size(0)
        memory = torch.zeros(1, device=inputs.device).repeat(B,
                             self.frame_channels * self.r)
        return memory

    def _init_states(self, inputs, mask, keep_states=False):
        B = inputs.size(0)
        # T = inputs.size(1)
        if not keep_states:
            self.query = torch.zeros(1, device=inputs.device).repeat(
                B, self.query_dim)
            self.attention_rnn_cell_state = torch.zeros(
                1, device=inputs.device).repeat(B, self.query_dim)
            self.decoder_hidden = torch.zeros(1, device=inputs.device).repeat(
                B, self.decoder_rnn_dim)
            self.decoder_cell = torch.zeros(1, device=inputs.device).repeat(
                B, self.decoder_rnn_dim)
            self.context = torch.zeros(1, device=inputs.device).repeat(
                B, self.encoder_embedding_dim)
        self.inputs = inputs
        self.processed_inputs = self.attention.preprocess_inputs(inputs)
        self.mask = mask

    def _reshape_memory(self, memory):
        """
        Reshape the spectrograms for given 'r'
        """
        # Grouping multiple frames if necessary
        if memory.size(-1) == self.frame_channels:
            memory = memory.view(memory.shape[0], memory.size(1) // self.r, -1)
        # Time first (T_decoder, B, frame_channels)
        memory = memory.transpose(0, 1)
        return memory

    def _parse_outputs(self, outputs, stop_tokens, alignments):
        alignments = torch.stack(alignments).transpose(0, 1)
        stop_tokens = torch.stack(stop_tokens).transpose(0, 1)
        outputs = torch.stack(outputs).transpose(0, 1).contiguous()
        outputs = outputs.view(outputs.size(0), -1, self.frame_channels)
        outputs = outputs.transpose(1, 2)
        return outputs, stop_tokens, alignments

    def _update_memory(self, memory):
        if len(memory.shape) == 2:
            return memory[:, self.frame_channels * (self.r - 1):]
        return memory[:, :, self.frame_channels * (self.r - 1):]

    def decode(self, memory):
        '''
         shapes:
            - memory: B x r * self.frame_channels
        '''
        # self.context: B x D_en
        # query_input: B x D_en + (r * self.frame_channels)
        query_input = torch.cat((memory, self.context), -1)
        # self.query and self.attention_rnn_cell_state : B x D_attn_rnn
        self.query, self.attention_rnn_cell_state = self.attention_rnn(
            query_input, (self.query, self.attention_rnn_cell_state))
        self.query = F.dropout(self.query, self.p_attention_dropout,
                               self.training)
        self.attention_rnn_cell_state = F.dropout(
            self.attention_rnn_cell_state, self.p_attention_dropout,
            self.training)
        # B x D_en
        self.context = self.attention(self.query, self.inputs,
                                      self.processed_inputs, self.mask)
        # B x (D_en + D_attn_rnn)
        decoder_rnn_input = torch.cat((self.query, self.context), -1)
        # self.decoder_hidden and self.decoder_cell: B x D_decoder_rnn
        self.decoder_hidden, self.decoder_cell = self.decoder_rnn(
            decoder_rnn_input, (self.decoder_hidden, self.decoder_cell))
        self.decoder_hidden = F.dropout(self.decoder_hidden,
                                        self.p_decoder_dropout, self.training)
        # B x (D_decoder_rnn + D_en)
        decoder_hidden_context = torch.cat((self.decoder_hidden, self.context),
                                           dim=1)
        # B x (self.r * self.frame_channels)
        decoder_output = self.linear_projection(decoder_hidden_context)
        # B x (D_decoder_rnn + (self.r * self.frame_channels))
        stopnet_input = torch.cat((self.decoder_hidden, decoder_output), dim=1)
        if self.separate_stopnet:
            stop_token = self.stopnet(stopnet_input.detach())
        else:
            stop_token = self.stopnet(stopnet_input)
        # select outputs for the reduction rate self.r
        decoder_output = decoder_output[:, :self.r * self.frame_channels]
        return decoder_output, self.attention.attention_weights, stop_token

<<<<<<< HEAD
    def forward(self, inputs, memories, mask):
=======
    def forward(self, inputs, memories, mask, speaker_embeddings=None):
        r"""Train Decoder with teacher forcing.
        Args:
            inputs: Encoder outputs.
            memories: Feature frames for teacher-forcing.
            mask: Attention mask for sequence padding.

        Shapes:
            - inputs: (B, T, D_out_enc)
            - memory: (B, T_mel, D_mel)
            - outputs: (B, T_mel, D_mel)
            - alignments: (B, T_in, T_out)
            - stop_tokens: (B, T_out)
        """
>>>>>>> c5bda209
        memory = self.get_go_frame(inputs).unsqueeze(0)
        memories = self._reshape_memory(memories)
        memories = torch.cat((memory, memories), dim=0)
        memories = self._update_memory(memories)
        memories = self.prenet(memories)

        self._init_states(inputs, mask=mask)
        self.attention.init_states(inputs)

        outputs, stop_tokens, alignments = [], [], []
        while len(outputs) < memories.size(0) - 1:
            memory = memories[len(outputs)]
            decoder_output, attention_weights, stop_token = self.decode(memory)
            outputs += [decoder_output.squeeze(1)]
            stop_tokens += [stop_token.squeeze(1)]
            alignments += [attention_weights]

        outputs, stop_tokens, alignments = self._parse_outputs(
            outputs, stop_tokens, alignments)
        return outputs, alignments, stop_tokens

<<<<<<< HEAD
    def inference(self, inputs):
=======
    def inference(self, inputs, speaker_embeddings=None):
        r"""Decoder inference without teacher forcing and use
        Stopnet to stop decoder.
        Args:
            inputs: Encoder outputs.
            speaker_embeddings: speaker embedding vectors.

        Shapes:
            - inputs: (B, T, D_out_enc)
            - speaker_embeddings: (B, D_embed)
            - outputs: (B, T_mel, D_mel)
            - alignments: (B, T_in, T_out)
            - stop_tokens: (B, T_out)
        """
>>>>>>> c5bda209
        memory = self.get_go_frame(inputs)
        memory = self._update_memory(memory)

        self._init_states(inputs, mask=None)
        self.attention.init_states(inputs)

        outputs, stop_tokens, alignments, t = [], [], [], 0
        while True:
            memory = self.prenet(memory)
            decoder_output, alignment, stop_token = self.decode(memory)
            stop_token = torch.sigmoid(stop_token.data)
            outputs += [decoder_output.squeeze(1)]
            stop_tokens += [stop_token]
            alignments += [alignment]

            if stop_token > self.stop_threshold and t > inputs.shape[0] // 2:
                break
            if len(outputs) == self.max_decoder_steps:
                print("   | > Decoder stopped with 'max_decoder_steps")
                break

            memory = self._update_memory(decoder_output)
            t += 1

        outputs, stop_tokens, alignments = self._parse_outputs(
            outputs, stop_tokens, alignments)

        return outputs, alignments, stop_tokens

    def inference_truncated(self, inputs):
        """
        Preserve decoder states for continuous inference
        """
        if self.memory_truncated is None:
            self.memory_truncated = self.get_go_frame(inputs)
            self._init_states(inputs, mask=None, keep_states=False)
        else:
            self._init_states(inputs, mask=None, keep_states=True)

        self.attention.init_win_idx()
        self.attention.init_states(inputs)
        outputs, stop_tokens, alignments, t = [], [], [], 0
        stop_flags = [True, False, False]
        while True:
            memory = self.prenet(self.memory_truncated)
            decoder_output, alignment, stop_token = self.decode(memory)
            stop_token = torch.sigmoid(stop_token.data)
            outputs += [decoder_output.squeeze(1)]
            stop_tokens += [stop_token]
            alignments += [alignment]

            if stop_token > 0.7:
                break
            if len(outputs) == self.max_decoder_steps:
                print("   | > Decoder stopped with 'max_decoder_steps")
                break

            self.memory_truncated = decoder_output
            t += 1

        outputs, stop_tokens, alignments = self._parse_outputs(
            outputs, stop_tokens, alignments)

        return outputs, alignments, stop_tokens

    def inference_step(self, inputs, t, memory=None):
        """
        For debug purposes
        """
        if t == 0:
            memory = self.get_go_frame(inputs)
            self._init_states(inputs, mask=None)

        memory = self.prenet(memory)
        decoder_output, stop_token, alignment = self.decode(memory)
        stop_token = torch.sigmoid(stop_token.data)
        memory = decoder_output
        return decoder_output, stop_token, alignment<|MERGE_RESOLUTION|>--- conflicted
+++ resolved
@@ -297,10 +297,7 @@
         decoder_output = decoder_output[:, :self.r * self.frame_channels]
         return decoder_output, self.attention.attention_weights, stop_token
 
-<<<<<<< HEAD
     def forward(self, inputs, memories, mask):
-=======
-    def forward(self, inputs, memories, mask, speaker_embeddings=None):
         r"""Train Decoder with teacher forcing.
         Args:
             inputs: Encoder outputs.
@@ -314,7 +311,6 @@
             - alignments: (B, T_in, T_out)
             - stop_tokens: (B, T_out)
         """
->>>>>>> c5bda209
         memory = self.get_go_frame(inputs).unsqueeze(0)
         memories = self._reshape_memory(memories)
         memories = torch.cat((memory, memories), dim=0)
@@ -336,24 +332,19 @@
             outputs, stop_tokens, alignments)
         return outputs, alignments, stop_tokens
 
-<<<<<<< HEAD
+
     def inference(self, inputs):
-=======
-    def inference(self, inputs, speaker_embeddings=None):
         r"""Decoder inference without teacher forcing and use
         Stopnet to stop decoder.
         Args:
             inputs: Encoder outputs.
-            speaker_embeddings: speaker embedding vectors.
 
         Shapes:
             - inputs: (B, T, D_out_enc)
-            - speaker_embeddings: (B, D_embed)
             - outputs: (B, T_mel, D_mel)
             - alignments: (B, T_in, T_out)
             - stop_tokens: (B, T_out)
         """
->>>>>>> c5bda209
         memory = self.get_go_frame(inputs)
         memory = self._update_memory(memory)
 
