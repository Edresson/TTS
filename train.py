import argparse
import os
import sys
import glob
import time
import traceback

import numpy as np
import torch
import torch.nn as nn
from torch.utils.data import DataLoader

from TTS.datasets.TTSDataset import MyDataset
from distribute import (DistributedSampler, apply_gradient_allreduce,
                        init_distributed, reduce_tensor)
<<<<<<< HEAD
from TTS.layers.losses import TacotronLoss
=======
from TTS.layers.losses import L1LossMasked, MSELossMasked, BCELossMasked
>>>>>>> c2ce655a
from TTS.utils.audio import AudioProcessor
from TTS.utils.generic_utils import (
    NoamLR, check_update, count_parameters, create_experiment_folder,
    get_git_branch, load_config, remove_experiment_folder, save_best_model,
    save_checkpoint, adam_weight_decay, set_init_dict, copy_config_file,
    setup_model, gradual_training_scheduler, KeepAverage,
    set_weight_decay, check_config)
from TTS.utils.logger import Logger
from TTS.utils.speakers import load_speaker_mapping, save_speaker_mapping, \
    get_speakers, get_speakers_embedding, get_speakers_id
from TTS.utils.synthesis import synthesis
from TTS.utils.text.symbols import make_symbols, phonemes, symbols
from TTS.utils.visual import plot_alignment, plot_spectrogram
from TTS.datasets.preprocess import load_meta_data
from TTS.utils.radam import RAdam
from TTS.utils.measures import alignment_diagonal_score

torch.backends.cudnn.enabled = True
torch.backends.cudnn.benchmark = False
torch.manual_seed(54321)
use_cuda = torch.cuda.is_available()
num_gpus = torch.cuda.device_count()
print(" > Using CUDA: ", use_cuda)
print(" > Number of GPUs: ", num_gpus)


def setup_loader(ap, r, is_val=False, verbose=False):
    if is_val and not c.run_eval:
        loader = None
    else:
        dataset = MyDataset(
            r,
            c.text_cleaner,
            compute_linear_spec=True if c.model in ["Tacotron"] else False,
            meta_data=meta_data_eval if is_val else meta_data_train,
            ap=ap,
            tp=c.characters if 'characters' in c.keys() else None,
            batch_group_size=0 if is_val else c.batch_group_size *
            c.batch_size,
            min_seq_len=c.min_seq_len,
            max_seq_len=c.max_seq_len,
            phoneme_cache_path=c.phoneme_cache_path,
            use_phonemes=c.use_phonemes,
            phoneme_language=c.phoneme_language,
            enable_eos_bos=c.enable_eos_bos_chars,
            verbose=verbose)
        sampler = DistributedSampler(dataset) if num_gpus > 1 else None
        loader = DataLoader(
            dataset,
            batch_size=c.eval_batch_size if is_val else c.batch_size,
            shuffle=False,
            collate_fn=dataset.collate_fn,
            drop_last=False,
            sampler=sampler,
            num_workers=c.num_val_loader_workers
            if is_val else c.num_loader_workers,
            pin_memory=False)
    return loader


def format_data(data):
    if c.use_speaker_embedding:
        speaker_mapping = load_speaker_mapping(OUT_PATH)

    # setup input data
    text_input = data[0]
    text_lengths = data[1]
    speaker_names = data[2]
    linear_input = data[3] if c.model in ["Tacotron"] else None
    mel_input = data[4]
    mel_lengths = data[5]
    stop_targets = data[6]
    avg_text_length = torch.mean(text_lengths.float())
    avg_spec_length = torch.mean(mel_lengths.float())

    if c.use_speaker_embedding:
        speaker_ids = get_speakers_id(speaker_mapping,speaker_names)
        speaker_ids = torch.LongTensor(speaker_ids)
    else:
        speaker_ids = None

    # set stop targets view, we predict a single stop token per iteration.
    stop_targets = stop_targets.view(text_input.shape[0],
                                     stop_targets.size(1) // c.r, -1)
    stop_targets = (stop_targets.sum(2) >
                    0.0).unsqueeze(2).float().squeeze(2)

    # dispatch data to GPU
    if use_cuda:
        text_input = text_input.cuda(non_blocking=True)
        text_lengths = text_lengths.cuda(non_blocking=True)
        mel_input = mel_input.cuda(non_blocking=True)
        mel_lengths = mel_lengths.cuda(non_blocking=True)
        linear_input = linear_input.cuda(non_blocking=True) if c.model in ["Tacotron"] else None
        stop_targets = stop_targets.cuda(non_blocking=True)
        if speaker_ids is not None:
            speaker_ids = speaker_ids.cuda(non_blocking=True)
    return text_input, text_lengths, mel_input, mel_lengths, linear_input, stop_targets, speaker_ids, avg_text_length, avg_spec_length


def train(model, criterion, optimizer, optimizer_st, scheduler,
          ap, global_step, epoch):
    data_loader = setup_loader(ap, model.decoder.r, is_val=False,
                               verbose=(epoch == 0))
    model.train()
    epoch_time = 0
    train_values = {
        'avg_postnet_loss': 0,
        'avg_decoder_loss': 0,
        'avg_stop_loss': 0,
        'avg_align_score': 0,
        'avg_step_time': 0,
        'avg_loader_time': 0,
        'avg_alignment_score': 0
    }
    if c.bidirectional_decoder:
        train_values['avg_decoder_b_loss'] = 0  # decoder backward loss
        train_values['avg_decoder_c_loss'] = 0  # decoder consistency loss
    if c.ga_alpha > 0:
        train_values['avg_ga_loss'] = 0  # guidede attention loss
    keep_avg = KeepAverage()
    keep_avg.add_values(train_values)
    print("\n > Epoch {}/{}".format(epoch, c.epochs), flush=True)
    if use_cuda:
        batch_n_iter = int(
            len(data_loader.dataset) / (c.batch_size * num_gpus))
    else:
        batch_n_iter = int(len(data_loader.dataset) / c.batch_size)
    end_time = time.time()
    for num_iter, data in enumerate(data_loader):
        start_time = time.time()

        # format data
        text_input, text_lengths, mel_input, mel_lengths, linear_input, stop_targets, speaker_ids, avg_text_length, avg_spec_length = format_data(data)
        loader_time = time.time() - end_time

        global_step += 1

        # setup lr
        if c.noam_schedule:
            scheduler.step()
        optimizer.zero_grad()
        if optimizer_st:
            optimizer_st.zero_grad()

        # forward pass model
        if c.bidirectional_decoder:
            decoder_output, postnet_output, alignments, stop_tokens, decoder_backward_output, alignments_backward = model(
                text_input, text_lengths, mel_input, speaker_ids=speaker_ids)
        else:
            decoder_output, postnet_output, alignments, stop_tokens = model(
                text_input, text_lengths, mel_input, speaker_ids=speaker_ids)
            decoder_backward_output = None

<<<<<<< HEAD
        # set the alignment lengths wrt reduction factor for guided attention
        if mel_lengths.max() % model.decoder.r != 0:
            alignment_lengths = (mel_lengths + (model.decoder.r - (mel_lengths.max() % model.decoder.r))) // model.decoder.r
=======
        # loss computation
        stop_loss = criterion_st(stop_tokens,
                                 stop_targets, mel_lengths) if c.stopnet else torch.zeros(1)
        if c.loss_masking:
            decoder_loss = criterion(decoder_output, mel_input, mel_lengths)
            if c.model in ["Tacotron", "TacotronGST"]:
                postnet_loss = criterion(postnet_output, linear_input,
                                         mel_lengths)
            else:
                postnet_loss = criterion(postnet_output, mel_input,
                                         mel_lengths)
>>>>>>> c2ce655a
        else:
            alignment_lengths = mel_lengths //  model.decoder.r

        # compute loss
        loss_dict = criterion(postnet_output, decoder_output, mel_input,
                              linear_input, stop_tokens, stop_targets,
                              mel_lengths, decoder_backward_output,
                              alignments, alignment_lengths, text_lengths)
        if c.bidirectional_decoder:
            keep_avg.update_values({'avg_decoder_b_loss': loss_dict['decoder_backward_loss'].item(),
                                    'avg_decoder_c_loss': loss_dict['decoder_c_loss'].item()})
        if c.ga_alpha > 0:
            keep_avg.update_values({'avg_ga_loss': loss_dict['ga_loss'].item()})

        # backward pass
        loss_dict['loss'].backward()
        optimizer, current_lr = adam_weight_decay(optimizer)
        grad_norm, grad_flag = check_update(model, c.grad_clip, ignore_stopnet=True)
        optimizer.step()

        # compute alignment score
        align_score = alignment_diagonal_score(alignments)
        keep_avg.update_value('avg_align_score', align_score)

        # backpass and check the grad norm for stop loss
        if c.separate_stopnet:
            loss_dict['stopnet_loss'].backward()
            optimizer_st, _ = adam_weight_decay(optimizer_st)
            grad_norm_st, _ = check_update(model.decoder.stopnet, 1.0)
            optimizer_st.step()
        else:
            grad_norm_st = 0

        step_time = time.time() - start_time
        epoch_time += step_time

        if global_step % c.print_step == 0:
            print(
                "   | > Step:{}/{}  GlobalStep:{}  PostnetLoss:{:.5f}  "
                "DecoderLoss:{:.5f}  StopLoss:{:.5f}  GALoss:{:.5f}  GradNorm:{:.5f}  "
                "GradNormST:{:.5f}  AvgTextLen:{:.1f}  AvgSpecLen:{:.1f}  StepTime:{:.2f}  "
                "LoaderTime:{:.2f}  LR:{:.6f}".format(
                    num_iter, batch_n_iter, global_step, loss_dict['postnet_loss'].item(),
                    loss_dict['decoder_loss'].item(), loss_dict['stopnet_loss'].item(),
                    loss_dict['ga_loss'].item(), grad_norm, grad_norm_st, avg_text_length,
                    avg_spec_length, step_time, loader_time, current_lr),
                flush=True)

        # aggregate losses from processes
        if num_gpus > 1:
            loss_dict['postnet_loss'] = reduce_tensor(loss_dict['postnet_loss'].data, num_gpus)
            loss_dict['decoder_loss'] = reduce_tensor(loss_dict['decoder_loss'].data, num_gpus)
            loss_dict['loss'] = reduce_tensor(loss_dict['loss'] .data, num_gpus)
            loss_dict['stopnet_loss'] = reduce_tensor(loss_dict['stopnet_loss'].data,
                                      num_gpus) if c.stopnet else loss_dict['stopnet_loss']

        if args.rank == 0:
            update_train_values = {
                'avg_postnet_loss': float(loss_dict['postnet_loss'].item()),
                'avg_decoder_loss': float(loss_dict['decoder_loss'].item()),
                'avg_stop_loss': loss_dict['stopnet_loss'].item()
                    if isinstance(loss_dict['stopnet_loss'], float) else float(loss_dict['stopnet_loss'].item()),
                'avg_step_time': step_time,
                'avg_loader_time': loader_time
            }
            keep_avg.update_values(update_train_values)

            # Plot Training Iter Stats
            # reduce TB load
            if global_step % 10 == 0:
                iter_stats = {
                    "loss_posnet": loss_dict['postnet_loss'].item(),
                    "loss_decoder": loss_dict['decoder_loss'].item(),
                    "lr": current_lr,
                    "grad_norm": grad_norm,
                    "grad_norm_st": grad_norm_st,
                    "step_time": step_time
                }
                tb_logger.tb_train_iter_stats(global_step, iter_stats)

            if global_step % c.save_step == 0:
                if c.checkpoint:
                    # save model
                    save_checkpoint(model, optimizer, optimizer_st,
                                    loss_dict['postnet_loss'].item(), OUT_PATH, global_step,
                                    epoch)

                # Diagnostic visualizations
                const_spec = postnet_output[0].data.cpu().numpy()
                gt_spec = linear_input[0].data.cpu().numpy() if c.model in [
                    "Tacotron", "TacotronGST"
                ] else mel_input[0].data.cpu().numpy()
                align_img = alignments[0].data.cpu().numpy()

                figures = {
                    "prediction": plot_spectrogram(const_spec, ap),
                    "ground_truth": plot_spectrogram(gt_spec, ap),
                    "alignment": plot_alignment(align_img),
                }

                if c.bidirectional_decoder:
                    figures["alignment_backward"] = plot_alignment(alignments_backward[0].data.cpu().numpy())

                tb_logger.tb_train_figures(global_step, figures)

                # Sample audio
                if c.model in ["Tacotron", "TacotronGST"]:
                    train_audio = ap.inv_spectrogram(const_spec.T)
                else:
                    train_audio = ap.inv_melspectrogram(const_spec.T)
                tb_logger.tb_train_audios(global_step,
                                          {'TrainAudio': train_audio},
                                          c.audio["sample_rate"])
        end_time = time.time()

    # print epoch stats
    print("   | > EPOCH END -- GlobalStep:{}  "
          "AvgPostnetLoss:{:.5f}  AvgDecoderLoss:{:.5f}  "
          "AvgStopLoss:{:.5f}  AvgGALoss:{:3f}  EpochTime:{:.2f}  "
          "AvgStepTime:{:.2f}  AvgLoaderTime:{:.2f}".format(
              global_step, keep_avg['avg_postnet_loss'],
              keep_avg['avg_decoder_loss'], keep_avg['avg_stop_loss'],
              keep_avg['avg_ga_loss'], epoch_time,
              keep_avg['avg_step_time'], keep_avg['avg_loader_time']),
          flush=True)
    # Plot Epoch Stats
    if args.rank == 0:
        # Plot Training Epoch Stats
        epoch_stats = {
            "loss_postnet": keep_avg['avg_postnet_loss'],
            "loss_decoder": keep_avg['avg_decoder_loss'],
            "stop_loss": keep_avg['avg_stop_loss'],
            "alignment_score": keep_avg['avg_align_score'],
            "epoch_time": epoch_time
        }
        if c.ga_alpha > 0:
            epoch_stats['guided_attention_loss'] = keep_avg['avg_ga_loss']
        tb_logger.tb_train_epoch_stats(global_step, epoch_stats)
        if c.tb_model_param_stats:
            tb_logger.tb_model_weights(model, global_step)
    return keep_avg['avg_postnet_loss'], global_step


@torch.no_grad()
def evaluate(model, criterion, ap, global_step, epoch):
    data_loader = setup_loader(ap, model.decoder.r, is_val=True)
    if c.use_speaker_embedding:
        speaker_mapping = load_speaker_mapping(OUT_PATH)
    model.eval()
    epoch_time = 0
    eval_values_dict = {
        'avg_postnet_loss': 0,
        'avg_decoder_loss': 0,
        'avg_stop_loss': 0,
        'avg_align_score': 0
    }
    if c.bidirectional_decoder:
        eval_values_dict['avg_decoder_b_loss'] = 0  # decoder backward loss
        eval_values_dict['avg_decoder_c_loss'] = 0  # decoder consistency loss
    if c.ga_alpha > 0:
        eval_values_dict['avg_ga_loss'] = 0  # guidede attention loss
    keep_avg = KeepAverage()
    keep_avg.add_values(eval_values_dict)
    print("\n > Validation")

    if data_loader is not None:
        for num_iter, data in enumerate(data_loader):
            start_time = time.time()

            # format data
            text_input, text_lengths, mel_input, mel_lengths, linear_input, stop_targets, speaker_ids, _, _ = format_data(data)
            assert mel_input.shape[1] % model.decoder.r == 0

            # forward pass model
            if c.bidirectional_decoder:
                decoder_output, postnet_output, alignments, stop_tokens, decoder_backward_output, alignments_backward = model(
                    text_input, text_lengths, mel_input, speaker_ids=speaker_ids)
            else:
                decoder_output, postnet_output, alignments, stop_tokens = model(
                    text_input, text_lengths, mel_input, speaker_ids=speaker_ids)
                decoder_backward_output = None

<<<<<<< HEAD
            # set the alignment lengths wrt reduction factor for guided attention
            if mel_lengths.max() % model.decoder.r != 0:
                alignment_lengths = (mel_lengths + (model.decoder.r - (mel_lengths.max() % model.decoder.r))) // model.decoder.r
=======
            # loss computation
            stop_loss = criterion_st(
                stop_tokens, stop_targets, mel_lengths) if c.stopnet else torch.zeros(1)
            if c.loss_masking:
                decoder_loss = criterion(decoder_output, mel_input,
                                         mel_lengths)
                if c.model in ["Tacotron", "TacotronGST"]:
                    postnet_loss = criterion(postnet_output, linear_input,
                                             mel_lengths)
                else:
                    postnet_loss = criterion(postnet_output, mel_input,
                                             mel_lengths)
>>>>>>> c2ce655a
            else:
                alignment_lengths = mel_lengths //  model.decoder.r

            # compute loss
            loss_dict = criterion(postnet_output, decoder_output, mel_input,
                                  linear_input, stop_tokens, stop_targets,
                                  mel_lengths, decoder_backward_output,
                                  alignments, alignment_lengths, text_lengths)
            if c.bidirectional_decoder:
                keep_avg.update_values({'avg_decoder_b_loss': loss_dict['decoder_backward_loss'].item(),
                                        'avg_decoder_c_loss': loss_dict['decoder_c_loss'].item()})
            if c.ga_alpha > 0:
                keep_avg.update_values({'avg_ga_loss': loss_dict['ga_loss'].item()})

            # step time
            step_time = time.time() - start_time
            epoch_time += step_time

            # compute alignment score
            align_score = alignment_diagonal_score(alignments)
            keep_avg.update_value('avg_align_score', align_score)

            # aggregate losses from processes
            if num_gpus > 1:
                postnet_loss = reduce_tensor(postnet_loss.data, num_gpus)
                decoder_loss = reduce_tensor(decoder_loss.data, num_gpus)
                if c.stopnet:
                    stop_loss = reduce_tensor(stop_loss.data, num_gpus)

            keep_avg.update_values({
                'avg_postnet_loss':
                float(loss_dict['postnet_loss'].item()),
                'avg_decoder_loss':
                float(loss_dict['decoder_loss'].item()),
                'avg_stop_loss':
                float(loss_dict['stopnet_loss'].item()),
            })

            if num_iter % c.print_step == 0:
                print(
                    "   | > TotalLoss: {:.5f}   PostnetLoss: {:.5f} - {:.5f}  DecoderLoss:{:.5f} - {:.5f} "
                    "StopLoss: {:.5f} - {:.5f}  GALoss: {:.5f} - {:.5f}  AlignScore: {:.4f} - {:.4f}"
                     .format(loss_dict['loss'].item(),
                             loss_dict['postnet_loss'].item(),
                             keep_avg['avg_postnet_loss'],
                             loss_dict['decoder_loss'].item(),
                             keep_avg['avg_decoder_loss'],
                             loss_dict['stopnet_loss'].item(),
                             keep_avg['avg_stop_loss'],
                             loss_dict['ga_loss'].item(),
                             keep_avg['avg_ga_loss'],
                             align_score, keep_avg['avg_align_score']),
                    flush=True)

        if args.rank == 0:
            # Diagnostic visualizations
            idx = np.random.randint(mel_input.shape[0])
            const_spec = postnet_output[idx].data.cpu().numpy()
            gt_spec = linear_input[idx].data.cpu().numpy() if c.model in [
                "Tacotron", "TacotronGST"
            ] else mel_input[idx].data.cpu().numpy()
            align_img = alignments[idx].data.cpu().numpy()

            eval_figures = {
                "prediction": plot_spectrogram(const_spec, ap),
                "ground_truth": plot_spectrogram(gt_spec, ap),
                "alignment": plot_alignment(align_img)
            }

            # Sample audio
            if c.model in ["Tacotron", "TacotronGST"]:
                eval_audio = ap.inv_spectrogram(const_spec.T)
            else:
                eval_audio = ap.inv_melspectrogram(const_spec.T)
            tb_logger.tb_eval_audios(global_step, {"ValAudio": eval_audio},
                                     c.audio["sample_rate"])

            # Plot Validation Stats
            epoch_stats = {
                "loss_postnet": keep_avg['avg_postnet_loss'],
                "loss_decoder": keep_avg['avg_decoder_loss'],
                "stop_loss": keep_avg['avg_stop_loss'],
                "alignment_score": keep_avg['avg_align_score'],
            }

            if c.bidirectional_decoder:
                epoch_stats['loss_decoder_backward'] = keep_avg['avg_decoder_b_loss']
                align_b_img = alignments_backward[idx].data.cpu().numpy()
                eval_figures['alignment_backward'] = plot_alignment(align_b_img)
            if c.ga_alpha > 0:
                epoch_stats['guided_attention_loss'] = keep_avg['avg_ga_loss']
            tb_logger.tb_eval_stats(global_step, epoch_stats)
            tb_logger.tb_eval_figures(global_step, eval_figures)

    if args.rank == 0 and epoch > c.test_delay_epochs:
        if c.test_sentences_file is None:
            test_sentences = [
                "It took me quite a long time to develop a voice, and now that I have it I'm not going to be silent.",
                "Be a voice, not an echo.",
                "I'm sorry Dave. I'm afraid I can't do that.",
                "This cake is great. It's so delicious and moist."
            ]
        else:
            with open(c.test_sentences_file, "r") as f:
                test_sentences = [s.strip() for s in f.readlines()]

        # test sentences
        test_audios = {}
        test_figures = {}
        print(" | > Synthesizing test sentences")
        speaker_id = 0 if c.use_speaker_embedding else None
        style_wav = c.get("style_wav_for_test")
        for idx, test_sentence in enumerate(test_sentences):
            try:
                wav, alignment, decoder_output, postnet_output, stop_tokens = synthesis(
                    model,
                    test_sentence,
                    c,
                    use_cuda,
                    ap,
                    speaker_id=speaker_id,
                    style_wav=style_wav,
                    truncated=False,
                    enable_eos_bos_chars=c.enable_eos_bos_chars, #pylint: disable=unused-argument
                    use_griffin_lim=True,
                    do_trim_silence=False)

                file_path = os.path.join(AUDIO_PATH, str(global_step))
                os.makedirs(file_path, exist_ok=True)
                file_path = os.path.join(file_path,
                                         "TestSentence_{}.wav".format(idx))
                ap.save_wav(wav, file_path)
                test_audios['{}-audio'.format(idx)] = wav
                test_figures['{}-prediction'.format(idx)] = plot_spectrogram(
                    postnet_output, ap)
                test_figures['{}-alignment'.format(idx)] = plot_alignment(
                    alignment)
            except:
                print(" !! Error creating Test Sentence -", idx)
                traceback.print_exc()
        tb_logger.tb_test_audios(global_step, test_audios,
                                 c.audio['sample_rate'])
        tb_logger.tb_test_figures(global_step, test_figures)
    return keep_avg['avg_postnet_loss']


# FIXME: move args definition/parsing inside of main?
def main(args):  # pylint: disable=redefined-outer-name
    # pylint: disable=global-variable-undefined
    global meta_data_train, meta_data_eval, symbols, phonemes
    # Audio processor
    ap = AudioProcessor(**c.audio)
    if 'characters' in c.keys():
        symbols, phonemes = make_symbols(**c.characters)

    # DISTRUBUTED
    if num_gpus > 1:
        init_distributed(args.rank, num_gpus, args.group_id,
                         c.distributed["backend"], c.distributed["url"])
    num_chars = len(phonemes) if c.use_phonemes else len(symbols)

    # load data instances
    meta_data_train, meta_data_eval = load_meta_data(c.datasets)

    speaker_embedding_dim = None
    speaker_embedding_weights = None 

    # parse speakers
    if c.use_speaker_embedding:
        speakers = get_speakers(meta_data_train)
        if args.restore_path:
            prev_out_path = os.path.dirname(args.restore_path)
            speaker_mapping = load_speaker_mapping(prev_out_path)
            assert all([speaker in speaker_mapping
                        for speaker in speakers]), "As of now you, you cannot " \
                                                   "introduce new speakers to " \
                                                   "a previously trained model."
        elif c.speaker_embedding_file:
            speaker_mapping = load_speaker_mapping(c.speaker_embedding_file)
            assert all([speaker in speaker_mapping
                        for speaker in speakers]), "In the datasets there are " \
                                                   "speakers who are not present " \
                                                   "in speaker_mapping (speakers.json)."
        else:
            speaker_mapping = {name: {'id': i, 'embedding':None} for i, name in enumerate(speakers)}
            
            
        save_speaker_mapping(OUT_PATH, speaker_mapping)
        num_speakers = len(speaker_mapping)

        if isinstance(speaker_mapping[speakers[0]],dict):
            print('entrou aqui', speaker_mapping[speakers[0]]['embedding'])
            speaker_embedding_weights = get_speakers_embedding(speaker_mapping) if speaker_mapping[speakers[0]]['embedding'] is not None else None
            speaker_embedding_dim = len(speaker_mapping[speakers[0]]['embedding']) if speaker_mapping[speakers[0]]['embedding'] is not None else 256
        else: # its necessary for old version compatibility
            speaker_embedding_weights = None
            speaker_embedding_dim = 256

        print("Training with {} speakers: {}".format(num_speakers,
                                                     ", ".join(speakers)))
    else:
        num_speakers = 0

    model = setup_model(num_chars, num_speakers, c, speaker_embedding_dim, speaker_embedding_weights)

    print(" | > Num output units : {}".format(ap.num_freq), flush=True)

    params = set_weight_decay(model, c.wd)
    optimizer = RAdam(params, lr=c.lr, weight_decay=0)
    if c.stopnet and c.separate_stopnet:
        optimizer_st = RAdam(model.decoder.stopnet.parameters(),
                             lr=c.lr,
                             weight_decay=0)
    else:
        optimizer_st = None

<<<<<<< HEAD
    # setup criterion
    criterion = TacotronLoss(c, stopnet_pos_weight=10.0, ga_sigma=0.4)
=======
    if c.loss_masking:
        criterion = L1LossMasked(c.seq_len_norm) if c.model in ["Tacotron", "TacotronGST"
                                                  ] else MSELossMasked(c.seq_len_norm)
    else:
        criterion = nn.L1Loss() if c.model in ["Tacotron", "TacotronGST"
                                               ] else nn.MSELoss()
    criterion_st = BCELossMasked(
        pos_weight=torch.tensor(10)) if c.stopnet else None
>>>>>>> c2ce655a

    if args.restore_path:
        checkpoint = torch.load(args.restore_path, map_location='cpu')
        try:
            # TODO: fix optimizer init, model.cuda() needs to be called before
            # optimizer restore
            # optimizer.load_state_dict(checkpoint['optimizer'])
            if c.reinit_layers:
                raise RuntimeError
            model.load_state_dict(checkpoint['model'])
        except:
            print(" > Partial model initialization.")
            model_dict = model.state_dict()
            model_dict = set_init_dict(model_dict, checkpoint, c)
            model.load_state_dict(model_dict)
            del model_dict
        for group in optimizer.param_groups:
            group['lr'] = c.lr
        print(" > Model restored from step %d" % checkpoint['step'],
              flush=True)
        args.restore_step = checkpoint['step']
    else:
        args.restore_step = 0

    if use_cuda:
        model.cuda()
        criterion.cuda()

    # DISTRUBUTED
    if num_gpus > 1:
        model = apply_gradient_allreduce(model)

    if c.noam_schedule:
        scheduler = NoamLR(optimizer,
                           warmup_steps=c.warmup_steps,
                           last_epoch=args.restore_step - 1)
    else:
        scheduler = None

    num_params = count_parameters(model)
    print("\n > Model has {} parameters".format(num_params), flush=True)

    if 'best_loss' not in locals():
        best_loss = float('inf')

    global_step = args.restore_step
    for epoch in range(0, c.epochs):
        # set gradual training
        if c.gradual_training is not None:
            r, c.batch_size = gradual_training_scheduler(global_step, c)
            c.r = r
            model.decoder.set_r(r)
            if c.bidirectional_decoder:
                model.decoder_backward.set_r(r)
        print(" > Number of outputs per iteration:", model.decoder.r)

        train_loss, global_step = train(model, criterion, optimizer,
                                        optimizer_st, scheduler, ap,
                                        global_step, epoch)
        val_loss = evaluate(model, criterion, ap, global_step, epoch)
        print(" | > Training Loss: {:.5f}   Validation Loss: {:.5f}".format(
            train_loss, val_loss),
              flush=True)
        target_loss = train_loss
        if c.run_eval:
            target_loss = val_loss
        best_loss = save_best_model(model, optimizer, target_loss, best_loss,
                                    OUT_PATH, global_step, epoch)


if __name__ == '__main__':
    parser = argparse.ArgumentParser()
    parser.add_argument(
        '--continue_path',
        type=str,
        help='Training output folder to continue training. Use to continue a training. If it is used, "config_path" is ignored.',
        default='',
        required='--config_path' not in sys.argv)
    parser.add_argument(
        '--restore_path',
        type=str,
        help='Model file to be restored. Use to finetune a model.',
        default='')
    parser.add_argument(
        '--config_path',
        type=str,
        help='Path to config file for training.',
        required='--continue_path' not in sys.argv
    )
    parser.add_argument('--debug',
                        type=bool,
                        default=True,
                        help='Do not verify commit integrity to run training.')

    # DISTRUBUTED
    parser.add_argument(
        '--rank',
        type=int,
        default=0,
        help='DISTRIBUTED: process rank for distributed training.')
    parser.add_argument('--group_id',
                        type=str,
                        default="",
                        help='DISTRIBUTED: process group id.')
    args = parser.parse_args()

    if args.continue_path != '':
        args.output_path = args.continue_path
        args.config_path = os.path.join(args.continue_path, 'config.json')
        list_of_files = glob.glob(args.continue_path + "/*.pth.tar") # * means all if need specific format then *.csv
        latest_model_file = max(list_of_files, key=os.path.getctime)
        args.restore_path = latest_model_file
        print(f" > Training continues for {args.restore_path}")

    # setup output paths and read configs
    c = load_config(args.config_path)
    check_config(c)
    _ = os.path.dirname(os.path.realpath(__file__))

    OUT_PATH = args.continue_path
    if args.continue_path == '':
        OUT_PATH = create_experiment_folder(c.output_path, c.run_name, args.debug)

    AUDIO_PATH = os.path.join(OUT_PATH, 'test_audios')

    if args.rank == 0:
        os.makedirs(AUDIO_PATH, exist_ok=True)
        new_fields = {}
        if args.restore_path:
            new_fields["restore_path"] = args.restore_path
        new_fields["github_branch"] = get_git_branch()
        copy_config_file(args.config_path,
                         os.path.join(OUT_PATH, 'config.json'), new_fields)
        os.chmod(AUDIO_PATH, 0o775)
        os.chmod(OUT_PATH, 0o775)

        LOG_DIR = OUT_PATH
        tb_logger = Logger(LOG_DIR)

        # write model desc to tensorboard
        tb_logger.tb_add_text('model-description', c['run_description'], 0)

    try:
        main(args)
    except KeyboardInterrupt:
        remove_experiment_folder(OUT_PATH)
        try:
            sys.exit(0)
        except SystemExit:
            os._exit(0)  # pylint: disable=protected-access
    except Exception:  # pylint: disable=broad-except
        remove_experiment_folder(OUT_PATH)
        traceback.print_exc()
        sys.exit(1)<|MERGE_RESOLUTION|>--- conflicted
+++ resolved
@@ -13,11 +13,7 @@
 from TTS.datasets.TTSDataset import MyDataset
 from distribute import (DistributedSampler, apply_gradient_allreduce,
                         init_distributed, reduce_tensor)
-<<<<<<< HEAD
 from TTS.layers.losses import TacotronLoss
-=======
-from TTS.layers.losses import L1LossMasked, MSELossMasked, BCELossMasked
->>>>>>> c2ce655a
 from TTS.utils.audio import AudioProcessor
 from TTS.utils.generic_utils import (
     NoamLR, check_update, count_parameters, create_experiment_folder,
@@ -172,23 +168,9 @@
                 text_input, text_lengths, mel_input, speaker_ids=speaker_ids)
             decoder_backward_output = None
 
-<<<<<<< HEAD
         # set the alignment lengths wrt reduction factor for guided attention
         if mel_lengths.max() % model.decoder.r != 0:
             alignment_lengths = (mel_lengths + (model.decoder.r - (mel_lengths.max() % model.decoder.r))) // model.decoder.r
-=======
-        # loss computation
-        stop_loss = criterion_st(stop_tokens,
-                                 stop_targets, mel_lengths) if c.stopnet else torch.zeros(1)
-        if c.loss_masking:
-            decoder_loss = criterion(decoder_output, mel_input, mel_lengths)
-            if c.model in ["Tacotron", "TacotronGST"]:
-                postnet_loss = criterion(postnet_output, linear_input,
-                                         mel_lengths)
-            else:
-                postnet_loss = criterion(postnet_output, mel_input,
-                                         mel_lengths)
->>>>>>> c2ce655a
         else:
             alignment_lengths = mel_lengths //  model.decoder.r
 
@@ -371,24 +353,9 @@
                     text_input, text_lengths, mel_input, speaker_ids=speaker_ids)
                 decoder_backward_output = None
 
-<<<<<<< HEAD
             # set the alignment lengths wrt reduction factor for guided attention
             if mel_lengths.max() % model.decoder.r != 0:
                 alignment_lengths = (mel_lengths + (model.decoder.r - (mel_lengths.max() % model.decoder.r))) // model.decoder.r
-=======
-            # loss computation
-            stop_loss = criterion_st(
-                stop_tokens, stop_targets, mel_lengths) if c.stopnet else torch.zeros(1)
-            if c.loss_masking:
-                decoder_loss = criterion(decoder_output, mel_input,
-                                         mel_lengths)
-                if c.model in ["Tacotron", "TacotronGST"]:
-                    postnet_loss = criterion(postnet_output, linear_input,
-                                             mel_lengths)
-                else:
-                    postnet_loss = criterion(postnet_output, mel_input,
-                                             mel_lengths)
->>>>>>> c2ce655a
             else:
                 alignment_lengths = mel_lengths //  model.decoder.r
 
@@ -605,19 +572,8 @@
     else:
         optimizer_st = None
 
-<<<<<<< HEAD
     # setup criterion
     criterion = TacotronLoss(c, stopnet_pos_weight=10.0, ga_sigma=0.4)
-=======
-    if c.loss_masking:
-        criterion = L1LossMasked(c.seq_len_norm) if c.model in ["Tacotron", "TacotronGST"
-                                                  ] else MSELossMasked(c.seq_len_norm)
-    else:
-        criterion = nn.L1Loss() if c.model in ["Tacotron", "TacotronGST"
-                                               ] else nn.MSELoss()
-    criterion_st = BCELossMasked(
-        pos_weight=torch.tensor(10)) if c.stopnet else None
->>>>>>> c2ce655a
 
     if args.restore_path:
         checkpoint = torch.load(args.restore_path, map_location='cpu')
